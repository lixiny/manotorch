--- conflicted
+++ resolved
@@ -7,11 +7,6 @@
 # Introduction
 
 This MANO layer is modified from the original [manopth](https://github.com/hassony2/manopth) with following features.
-<<<<<<< HEAD
-=======
-- [x] Employ [lietorch](https://github.com/princeton-vl/lietorch) to perform `exp()` in SO(3) group.
->>>>>>> 11f8c63d
-- [x] Quaternion rotation mode. ([quatutils.py](https://github.com/lixiny/manotorch/blob/master/manotorch/utils/quatutils.py))
 - [x] Additional axes adaptation to covert MANO's coordinate frame into a *twist-splay-bend*  frame based on hand anatomy ([axislayer.py](https://github.com/lixiny/manotorch/blob/master/manotorch/axislayer.py)).
 
 <p align="center">
@@ -26,10 +21,13 @@
     <img src="doc/anchors.png", height=240>
 </p>
 
-- [ ] Employ [lietorch](https://github.com/princeton-vl/lietorch) to perform $\exp()$ in SO(3) group.
+- [x] Quaternion rotation mode. ([quatutils.py](https://github.com/lixiny/manotorch/blob/master/manotorch/utils/quatutils.py))
+- [ ] Ortho6D rotation mode.
+
+- [ ] Employ [lietorch](https://github.com/princeton-vl/lietorch) to perform `exp()` in SO(3) group. (once lietorch supports backward of *ToMatrix* operation).
 
 
-The last two features were developed and used for the paper *CPF: Learning a Contact Potential Field to Model the Hand-object Interaction*.
+The first two features were developed and used for the paper *CPF: Learning a Contact Potential Field to Model the Hand-object Interaction*.
 But we find it also useful in researches including:
 * avoid hand pose abnormality during learning or fitting by applying anatomically constraints on rotation axes and angles.
 * derive a coarse palm vertices representation to treat contact during hand-object interaction.
